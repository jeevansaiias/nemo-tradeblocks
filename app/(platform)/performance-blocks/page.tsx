--- conflicted
+++ resolved
@@ -13,12 +13,7 @@
   Zap,
 } from "lucide-react";
 import { useEffect, useState } from "react";
-<<<<<<< HEAD
-import { DateRange as ReactDateRange } from "react-day-picker";
-import { DateRange } from "@/lib/stores/performance-store";
-=======
 import { DateRange } from "react-day-picker";
->>>>>>> 2092f099
 
 // Chart Components
 import { DayOfWeekChart } from "@/components/performance-charts/day-of-week-chart";
@@ -50,14 +45,10 @@
 } from "@/components/ui/popover";
 import { Tabs, TabsContent, TabsList, TabsTrigger } from "@/components/ui/tabs";
 import { cn } from "@/lib/utils";
-<<<<<<< HEAD
-
-=======
 import { SizingModeToggle } from "@/components/sizing-mode-toggle";
 
 const PERFORMANCE_STORAGE_KEY_PREFIX = "performance:normalizeTo1Lot:";
 
->>>>>>> 2092f099
 export default function PerformanceBlocksPage() {
   // Block store
   const activeBlock = useBlockStore((state) => {
@@ -78,11 +69,8 @@
     data,
     setDateRange,
     setSelectedStrategies,
-<<<<<<< HEAD
-=======
     normalizeTo1Lot,
     setNormalizeTo1Lot,
->>>>>>> 2092f099
   } = usePerformanceStore();
 
   // Local state for date range picker
@@ -91,13 +79,8 @@
   );
 
   // Handle date range changes
-<<<<<<< HEAD
-    const handleDateRangeChange = (newDateRange: ReactDateRange | undefined) => {
-    console.log('Date range changed:', newDateRange);
-=======
   const handleDateRangeChange = (newDateRange: DateRange | undefined) => {
     setLocalDateRange(newDateRange);
->>>>>>> 2092f099
     setDateRange({
       from: newDateRange?.from,
       to: newDateRange?.to,
@@ -113,14 +96,6 @@
 
   // Fetch performance data when active block changes
   const activeBlockId = activeBlock?.id;
-<<<<<<< HEAD
-
-  useEffect(() => {
-    if (!activeBlockId) return;
-
-    fetchPerformanceData(activeBlockId).catch(console.error);
-  }, [activeBlockId, fetchPerformanceData]);
-=======
 
   useEffect(() => {
     if (!activeBlockId) return;
@@ -146,7 +121,6 @@
     const storageKey = `${PERFORMANCE_STORAGE_KEY_PREFIX}${activeBlockId}`;
     window.localStorage.setItem(storageKey, normalizeTo1Lot ? "true" : "false");
   }, [activeBlockId, normalizeTo1Lot]);
->>>>>>> 2092f099
 
   // Helper functions
   const getStrategyOptions = () => {
@@ -284,8 +258,6 @@
             className="w-full"
           />
         </div>
-<<<<<<< HEAD
-=======
         <SizingModeToggle
           id="performance-normalize"
           className="flex-1 min-w-[240px]"
@@ -293,7 +265,6 @@
           onCheckedChange={setNormalizeTo1Lot}
           title="Normalize to 1-lot"
         />
->>>>>>> 2092f099
       </div>
 
       {/* Tabbed Interface */}
