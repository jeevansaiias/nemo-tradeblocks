"use client";

import { AlertTriangle, Github, ShieldQuestion } from "lucide-react";
import Image from "next/image";
import Link from "next/link";

import { useIsMobile } from "@/hooks/use-mobile";

import { Button } from "@/components/ui/button";
import {
  Dialog,
  DialogContent,
  DialogDescription,
  DialogHeader,
  DialogTrigger,
} from "@/components/ui/dialog";
import { DialogTitle } from "@radix-ui/react-dialog";

const disclaimerSections = [
  {
    title: "Educational & Research Purposes Only",
    body: "NemoBlocks is designed for educational exploration and research analysis of trading strategies. Nothing within this platform constitutes investment advice, trading recommendations, or financial guidance of any kind.",
    accent: "text-destructive",
  },
  {
    title: "Your Data, Your Responsibility",
    body: "All calculations, metrics, and insights are generated from the historical data you provide. We make no guarantees about data accuracy, completeness, or the validity of your trading logs. Quality analysis requires quality data — imperfect inputs will produce unreliable results.",
    accent: "text-primary",
  },
  {
    title: "Software & Technical Limitations",
    body: "Like all software, NemoBlocks may contain errors, bugs, or unexpected behaviors. Our algorithms make assumptions that may not align with your specific trading circumstances. Historical performance analysis cannot predict future market outcomes.",
    accent: "text-secondary-foreground",
  },
  {
    title: "Financial Risk Acknowledgment",
    body: "Trading and investing carry substantial risk of loss. You may lose part or all of your investment capital. Before making any financial decisions, consult with qualified financial professionals who understand your individual situation.",
    accent: "text-destructive",
  },
  {
    title: "Privacy & Data Handling",
    body: "NemoBlocks operates entirely in your browser using local storage, indexDB, and session cookies to maintain your data and preferences. We do not transmit, store, or access your trading data on external servers.",
    accent: "text-muted-foreground",
  },
];

export function SidebarFooterLegal() {
  const isMobile = useIsMobile();

  // Shared dialog content
  const dialogContent = (
    <DialogContent className="max-h-[80vh] overflow-y-auto border-none bg-gradient-to-b from-background to-muted/40 p-0 sm:max-w-2xl">
      <DialogTitle className="sr-only">Full Disclaimer</DialogTitle>
      <div className="flex flex-col gap-4 rounded-3xl border border-border/60 bg-card p-6 shadow-2xl sm:p-8">
        <DialogHeader className="gap-2 text-left">
          <div className="flex items-center gap-2 text-base font-semibold text-foreground">
            <AlertTriangle className="h-5 w-5 text-amber-500" aria-hidden />
            Important Disclaimer
          </div>
          <DialogDescription className="flex items-center gap-2 text-sm text-muted-foreground">
            Please read before building your analytics
          </DialogDescription>
        </DialogHeader>
        <div className="space-y-5 text-sm leading-relaxed text-foreground">
          {disclaimerSections.map((section) => (
            <section key={section.title} className="space-y-1.5">
              <h3 className={`text-base font-semibold ${section.accent}`}>
                {section.title}
              </h3>
              <p>{section.body}</p>
            </section>
          ))}
        </div>
        <div className="flex items-center justify-center gap-2 rounded-2xl bg-muted px-4 py-3 text-sm font-semibold italic text-muted-foreground">
          <ShieldQuestion className="h-4 w-4" aria-hidden />
          Remember: TradeBlocks builds insights, not investment advice.
        </div>
        {/* Attribution links in dialog for mobile */}
        {isMobile && (
          <div className="flex flex-wrap items-center justify-center gap-2 border-t border-border/40 pt-4 text-[0.7rem] text-muted-foreground">
            <Link
              href="https://ninjata.co/"
              target="_blank"
              className="inline-flex items-center gap-1 font-medium text-primary transition hover:text-primary/80"
            >
              Inspired by NinjaTaco
              <Image
                src="/ninjataco-tribute.png"
                alt="NinjaTaco"
                width={16}
                height={16}
                className="opacity-80"
              />
            </Link>
            <span className="text-muted-foreground/50">•</span>
            <Link
              href="https://github.com/davidromeo/tradeblocks"
              target="_blank"
              className="inline-flex items-center gap-1 transition hover:text-foreground"
            >
              <Github className="h-3.5 w-3.5" aria-hidden />
              <span className="font-medium">GitHub</span>
            </Link>
          </div>
        )}
      </div>
    </DialogContent>
  );

  // Mobile compact version - minimal footer that stays fixed at bottom
  if (isMobile) {
    return (
      <div className="border-t border-sidebar-border/80 px-3 py-2">
        <Dialog>
          <DialogTrigger asChild>
            <Button
              variant="ghost"
              size="sm"
              className="h-auto w-full justify-center gap-1.5 px-2 py-1.5 text-[0.65rem] text-muted-foreground hover:text-foreground"
            >
              <AlertTriangle className="h-3 w-3 text-amber-500" />
              <span>Disclaimer</span>
            </Button>
          </DialogTrigger>
          {dialogContent}
        </Dialog>
      </div>
    );
  }

  // Desktop compact version
  return (
    <div className="space-y-2.5 border-t border-sidebar-border/80 px-3 pb-4 pt-3 text-[0.72rem] leading-relaxed text-muted-foreground">
      <div className="flex items-start gap-2 rounded-lg border border-amber-500/20 bg-amber-500/5 px-2.5 py-2">
        <AlertTriangle className="mt-0.5 h-3.5 w-3.5 shrink-0 text-amber-500" aria-hidden />
        <div className="flex min-w-0 flex-1 flex-col gap-1">
          <p className="text-[0.7rem] leading-tight text-foreground">
            Educational use only • Not financial advice
          </p>
          <Dialog>
            <DialogTrigger asChild>
              <Button
                variant="link"
                size="sm"
                className="h-auto w-fit p-0 text-[0.68rem] font-medium text-primary"
              >
                Full Disclaimer →
              </Button>
            </DialogTrigger>
<<<<<<< HEAD
            <DialogContent className="max-h-[80vh] overflow-y-auto border-none bg-gradient-to-b from-background to-muted/40 p-0 sm:max-w-2xl">
              <DialogTitle className="sr-only">Full Disclaimer</DialogTitle>
              <div className="flex flex-col gap-4 rounded-3xl border border-border/60 bg-card p-6 shadow-2xl sm:p-8">
                <DialogHeader className="gap-2 text-left">
                  <div className="flex items-center gap-2 text-base font-semibold text-foreground">
                    <AlertTriangle
                      className="h-5 w-5 text-amber-500"
                      aria-hidden
                    />
                    Important Disclaimer
                  </div>
                  <DialogDescription className="flex items-center gap-2 text-sm text-muted-foreground">
                    Please read before building your analytics
                  </DialogDescription>
                </DialogHeader>
                <div className="space-y-5 text-sm leading-relaxed text-foreground">
                  {disclaimerSections.map((section) => (
                    <section key={section.title} className="space-y-1.5">
                      <h3
                        className={`text-base font-semibold ${section.accent}`}
                      >
                        {section.title}
                      </h3>
                      <p>{section.body}</p>
                    </section>
                  ))}
                </div>
                <div className="flex items-center justify-center gap-2 rounded-2xl bg-muted px-4 py-3 text-sm font-semibold italic text-muted-foreground">
                  <ShieldQuestion className="h-4 w-4" aria-hidden />
                  Remember: NemoBlocks builds insights, not investment advice.
                </div>
              </div>
            </DialogContent>
          </Dialog>
        </div>
      </Alert>
      <p className="inline-flex items-center gap-1 text-[0.68rem] italic text-muted-foreground">
        <Sparkles
          className="h-3.5 w-3.5 text-muted-foreground/70"
          aria-hidden
        />
        NemoBlocks builds insights, not investment advice.
      </p>
      <div className="flex flex-wrap items-center gap-2 text-[0.7rem] text-muted-foreground">
=======
            {dialogContent}
          </Dialog>
        </div>
      </div>
      <div className="flex flex-wrap items-center gap-2 text-[0.68rem] text-muted-foreground">
>>>>>>> 7d192d3f
        <Link
          href="https://ninjata.co/"
          target="_blank"
          className="inline-flex items-center gap-1 font-medium text-primary transition hover:text-primary/80"
        >
          NinjaTaco
          <Image
<<<<<<< HEAD
            src="/logo-nemo.png"
            alt="NemoBlocks"
            width={16}
            height={16}
=======
            src="/ninjataco-tribute.png"
            alt="NinjaTaco"
            width={14}
            height={14}
>>>>>>> 7d192d3f
            className="opacity-80"
          />
        </Link>
        <span className="text-muted-foreground/50">•</span>
        <Link
          href="https://github.com/jeevansaiias/nemo-tradeblocks"
          target="_blank"
          className="inline-flex items-center gap-1 transition hover:text-foreground"
        >
          <Github className="h-3 w-3" aria-hidden />
          <span className="font-medium">GitHub</span>
        </Link>
      </div>
    </div>
  );
}<|MERGE_RESOLUTION|>--- conflicted
+++ resolved
@@ -147,58 +147,11 @@
                 Full Disclaimer →
               </Button>
             </DialogTrigger>
-<<<<<<< HEAD
-            <DialogContent className="max-h-[80vh] overflow-y-auto border-none bg-gradient-to-b from-background to-muted/40 p-0 sm:max-w-2xl">
-              <DialogTitle className="sr-only">Full Disclaimer</DialogTitle>
-              <div className="flex flex-col gap-4 rounded-3xl border border-border/60 bg-card p-6 shadow-2xl sm:p-8">
-                <DialogHeader className="gap-2 text-left">
-                  <div className="flex items-center gap-2 text-base font-semibold text-foreground">
-                    <AlertTriangle
-                      className="h-5 w-5 text-amber-500"
-                      aria-hidden
-                    />
-                    Important Disclaimer
-                  </div>
-                  <DialogDescription className="flex items-center gap-2 text-sm text-muted-foreground">
-                    Please read before building your analytics
-                  </DialogDescription>
-                </DialogHeader>
-                <div className="space-y-5 text-sm leading-relaxed text-foreground">
-                  {disclaimerSections.map((section) => (
-                    <section key={section.title} className="space-y-1.5">
-                      <h3
-                        className={`text-base font-semibold ${section.accent}`}
-                      >
-                        {section.title}
-                      </h3>
-                      <p>{section.body}</p>
-                    </section>
-                  ))}
-                </div>
-                <div className="flex items-center justify-center gap-2 rounded-2xl bg-muted px-4 py-3 text-sm font-semibold italic text-muted-foreground">
-                  <ShieldQuestion className="h-4 w-4" aria-hidden />
-                  Remember: NemoBlocks builds insights, not investment advice.
-                </div>
-              </div>
-            </DialogContent>
-          </Dialog>
-        </div>
-      </Alert>
-      <p className="inline-flex items-center gap-1 text-[0.68rem] italic text-muted-foreground">
-        <Sparkles
-          className="h-3.5 w-3.5 text-muted-foreground/70"
-          aria-hidden
-        />
-        NemoBlocks builds insights, not investment advice.
-      </p>
-      <div className="flex flex-wrap items-center gap-2 text-[0.7rem] text-muted-foreground">
-=======
             {dialogContent}
           </Dialog>
         </div>
       </div>
       <div className="flex flex-wrap items-center gap-2 text-[0.68rem] text-muted-foreground">
->>>>>>> 7d192d3f
         <Link
           href="https://ninjata.co/"
           target="_blank"
@@ -206,17 +159,10 @@
         >
           NinjaTaco
           <Image
-<<<<<<< HEAD
-            src="/logo-nemo.png"
-            alt="NemoBlocks"
-            width={16}
-            height={16}
-=======
             src="/ninjataco-tribute.png"
             alt="NinjaTaco"
             width={14}
             height={14}
->>>>>>> 7d192d3f
             className="opacity-80"
           />
         </Link>
