--- conflicted
+++ resolved
@@ -2,17 +2,6 @@
 import { DailyLogEntry } from '@/lib/models/daily-log'
 import { PortfolioStats } from '@/lib/models/portfolio-stats'
 import { PortfolioStatsCalculator } from '@/lib/calculations/portfolio-stats'
-<<<<<<< HEAD
-import { calculatePremiumEfficiencyPercent, computeTotalPremium } from '@/lib/metrics/trade-efficiency'
-import { 
-  calculateMFEMAEData, 
-  calculateMFEMAEStats, 
-  createExcursionDistribution,
-  type MFEMAEDataPoint,
-  type MFEMAEStats,
-  type NormalizationBasis
-} from '@/lib/calculations/mfe-mae'
-=======
 import {
   calculatePremiumEfficiencyPercent,
   computeTotalPremium,
@@ -28,7 +17,6 @@
   type NormalizationBasis
 } from '@/lib/calculations/mfe-mae'
 import { normalizeTradesToOneLot } from '@/lib/utils/trade-normalization'
->>>>>>> 2092f099
 
 export interface SnapshotDateRange {
   from?: Date
@@ -80,11 +68,7 @@
     totalCommissions?: number
     efficiencyPct?: number
     efficiencyDenominator?: number
-<<<<<<< HEAD
-    efficiencyBasis?: string
-=======
     efficiencyBasis?: EfficiencyBasis
->>>>>>> 2092f099
     totalPremium?: number
   }>
   marginUtilization: Array<{ date: string; marginReq: number; fundsAtClose: number; numContracts: number; pl: number }>
@@ -92,11 +76,7 @@
   holdingPeriods: Array<{ tradeNumber: number; dateOpened: string; dateClosed?: string; durationHours: number; pl: number; strategy: string }>
   mfeMaeData: MFEMAEDataPoint[]
   mfeMaeStats: Partial<Record<NormalizationBasis, MFEMAEStats>>
-<<<<<<< HEAD
-  mfeMaeDistribution: Array<{ bucket: string; mfeCount: number; maeCount: number; range: [number, number] }>
-=======
   mfeMaeDistribution: DistributionBucket[]
->>>>>>> 2092f099
 }
 
 export interface PerformanceSnapshot {
@@ -206,38 +186,9 @@
   const holdingPeriods = calculateHoldingPeriods(trades)
 
   // MFE/MAE excursion analysis
-<<<<<<< HEAD
-  let mfeMaeData: MFEMAEDataPoint[] = []
-  let mfeMaeStats: Partial<Record<NormalizationBasis, MFEMAEStats>> = {}
-  let mfeMaeDistribution: Array<{ bucket: string; mfeCount: number; maeCount: number; range: [number, number] }> = []
-
-  try {
-    mfeMaeData = calculateMFEMAEData(trades)
-    if (mfeMaeData.length > 0) {
-      mfeMaeStats = calculateMFEMAEStats(mfeMaeData)
-      mfeMaeDistribution = createExcursionDistribution(mfeMaeData, 10)
-    } else {
-      // Create synthetic MFE/MAE data if no real excursion data is available
-      mfeMaeData = createSyntheticMFEMAEData(trades)
-      if (mfeMaeData.length > 0) {
-        mfeMaeStats = calculateMFEMAEStats(mfeMaeData)
-        mfeMaeDistribution = createExcursionDistribution(mfeMaeData, 10)
-      }
-    }
-  } catch (error) {
-    console.warn('Failed to calculate MFE/MAE data:', error)
-    // Fallback to synthetic data
-    mfeMaeData = createSyntheticMFEMAEData(trades)
-    if (mfeMaeData.length > 0) {
-      mfeMaeStats = calculateMFEMAEStats(mfeMaeData)
-      mfeMaeDistribution = createExcursionDistribution(mfeMaeData, 10)
-    }
-  }
-=======
   const mfeMaeData = calculateMFEMAEData(trades)
   const mfeMaeStats = calculateMFEMAEStats(mfeMaeData)
   const mfeMaeDistribution = createExcursionDistribution(mfeMaeData, 10)
->>>>>>> 2092f099
 
   return {
     equityCurve,
@@ -810,32 +761,6 @@
 }
 
 function getFiniteNumber(value: unknown): number | undefined {
-<<<<<<< HEAD
-  if (typeof value === 'number' && isFinite(value)) {
-    return value
-  }
-  return undefined
-}
-
-function calculateVolatilityRegimes(trades: Trade[]) {
-  return trades.map(trade => {
-    const rom = trade.marginReq && trade.marginReq > 0 ? (trade.pl / trade.marginReq) * 100 : undefined
-    return {
-      date: new Date(trade.dateOpened).toISOString(),
-      openingVix: getFiniteNumber(trade.openingVix),
-      closingVix: getFiniteNumber(trade.closingVix),
-      pl: trade.pl,
-      rom
-    }
-  })
-}
-
-function calculatePremiumEfficiency(trades: Trade[]) {
-  return trades.map((trade, index) => {
-    const totalCommissions = 
-      (getFiniteNumber(trade.openingCommissionsFees) ?? 0) + 
-      (getFiniteNumber(trade.closingCommissionsFees) ?? 0)
-=======
   return typeof value === 'number' && isFinite(value) ? value : undefined
 }
 
@@ -878,40 +803,10 @@
       getFiniteNumber(trade.closingCommissionsFees) !== undefined
         ? (trade.openingCommissionsFees ?? 0) + (trade.closingCommissionsFees ?? 0)
         : undefined
->>>>>>> 2092f099
 
     const efficiencyResult = calculatePremiumEfficiencyPercent(trade)
     const totalPremium = computeTotalPremium(trade)
 
-<<<<<<< HEAD
-    return {
-      tradeNumber: index + 1,
-      date: new Date(trade.dateOpened).toISOString(),
-      pl: trade.pl,
-      premium: getFiniteNumber(trade.premium),
-      avgClosingCost: getFiniteNumber(trade.avgClosingCost),
-      maxProfit: getFiniteNumber(trade.maxProfit),
-      maxLoss: getFiniteNumber(trade.maxLoss),
-      totalCommissions: totalCommissions,
-      efficiencyPct: efficiencyResult.percentage,
-      efficiencyDenominator: efficiencyResult.denominator,
-      efficiencyBasis: efficiencyResult.basis,
-      totalPremium: totalPremium
-    }
-  })
-}
-
-function calculateMarginUtilization(trades: Trade[]) {
-  return trades
-    .filter(trade => trade.marginReq && trade.marginReq > 0)
-    .map(trade => ({
-      date: new Date(trade.dateOpened).toISOString(),
-      marginReq: trade.marginReq!,
-      fundsAtClose: 0, // Would need daily log data
-      numContracts: trade.numContracts ?? 1,
-      pl: trade.pl
-    }))
-=======
     efficiency.push({
       tradeNumber: index + 1,
       date: new Date(trade.dateOpened).toISOString(),
@@ -953,7 +848,6 @@
   })
 
   return utilization
->>>>>>> 2092f099
 }
 
 function calculateExitReasonBreakdown(trades: Trade[]) {
@@ -976,133 +870,6 @@
 }
 
 function calculateHoldingPeriods(trades: Trade[]) {
-<<<<<<< HEAD
-  return trades.map((trade, index) => {
-    const openDate = new Date(trade.dateOpened)
-    const closeDate = trade.dateClosed ? new Date(trade.dateClosed) : openDate
-    const durationHours = (closeDate.getTime() - openDate.getTime()) / (1000 * 60 * 60)
-
-    return {
-      tradeNumber: index + 1,
-      dateOpened: openDate.toISOString(),
-      dateClosed: trade.dateClosed ? closeDate.toISOString() : undefined,
-      durationHours: Math.max(0, durationHours),
-      pl: trade.pl,
-      strategy: trade.strategy || 'Unknown'
-    }
-  })
-}
-
-function createSyntheticMFEMAEData(trades: Trade[]): MFEMAEDataPoint[] {
-  const syntheticData: MFEMAEDataPoint[] = []
-
-  trades.forEach((trade, index) => {
-    // Skip if we don't have minimum required data
-    if (!trade.pl && trade.pl !== 0) return
-
-    // Create synthetic MFE/MAE based on P/L and reasonable assumptions
-    const pl = trade.pl
-    const premium = getFiniteNumber(trade.premium) || 0
-    const marginReq = getFiniteNumber(trade.marginReq) || 0
-    
-    // If we have actual MFE/MAE data, use it
-    let mfe = getFiniteNumber(trade.maxProfit)
-    let mae = getFiniteNumber(trade.maxLoss)
-
-    // If we don't have MFE/MAE data, create synthetic estimates
-    if (!mfe && !mae) {
-      if (pl > 0) {
-        // Winner: assume MFE is 1.2x the final P/L, MAE is modest
-        mfe = Math.abs(pl) * 1.2
-        mae = Math.abs(pl) * 0.3
-      } else if (pl < 0) {
-        // Loser: assume MAE is 1.1x the loss, MFE shows some unrealized gain
-        mae = Math.abs(pl) * 1.1
-        mfe = Math.abs(pl) * 0.4
-      } else {
-        // Breakeven: small excursions
-        mfe = premium * 0.2 || 50
-        mae = premium * 0.2 || 50
-      }
-    } else if (!mfe) {
-      mfe = Math.max(Math.abs(pl), mae || 0) * 1.1
-    } else if (!mae) {
-      mae = Math.max(Math.abs(pl), mfe * 0.3)
-    }
-
-    // Ensure we have valid numbers
-    if (!mfe || !mae || mfe <= 0 || mae <= 0) return
-
-    // Determine denominator for normalization
-    let denominator = premium
-    let basis: 'premium' | 'margin' | 'unknown' = 'premium'
-
-    if (!denominator || denominator <= 0) {
-      denominator = marginReq
-      basis = 'margin'
-    }
-
-    if (!denominator || denominator <= 0) {
-      denominator = Math.max(mfe, mae, Math.abs(pl))
-      basis = 'unknown'
-    }
-
-    if (denominator <= 0) return // Skip if we can't normalize
-
-    // Create the data point
-    const dataPoint: MFEMAEDataPoint = {
-      tradeNumber: index + 1,
-      date: new Date(trade.dateOpened),
-      strategy: trade.strategy || 'Unknown',
-      mfe: mfe,
-      mae: mae,
-      pl: pl,
-      mfePercent: (mfe / denominator) * 100,
-      maePercent: (mae / denominator) * 100,
-      plPercent: (pl / denominator) * 100,
-      profitCapturePercent: mfe > 0 ? (pl / mfe) * 100 : undefined,
-      excursionRatio: mae > 0 ? mfe / mae : undefined,
-      denominator: denominator,
-      basis: basis,
-      isWinner: pl > 0,
-      marginReq: marginReq,
-      premium: premium || undefined,
-      normalizedBy: {
-        premium: premium > 0 ? {
-          denominator: premium,
-          mfePercent: (mfe / premium) * 100,
-          maePercent: (mae / premium) * 100,
-          plPercent: (pl / premium) * 100
-        } : undefined,
-        margin: marginReq > 0 ? {
-          denominator: marginReq,
-          mfePercent: (mfe / marginReq) * 100,
-          maePercent: (mae / marginReq) * 100,
-          plPercent: (pl / marginReq) * 100
-        } : undefined
-      },
-      openingPrice: trade.openingPrice,
-      closingPrice: trade.closingPrice,
-      numContracts: trade.numContracts || 1,
-      avgClosingCost: trade.avgClosingCost,
-      fundsAtClose: trade.fundsAtClose || 0,
-      openingCommissionsFees: trade.openingCommissionsFees || 0,
-      closingCommissionsFees: trade.closingCommissionsFees || 0,
-      openingShortLongRatio: trade.openingShortLongRatio || 0,
-      closingShortLongRatio: trade.closingShortLongRatio,
-      openingVix: trade.openingVix,
-      closingVix: trade.closingVix,
-      gap: trade.gap,
-      movement: trade.movement,
-      maxProfit: trade.maxProfit,
-      maxLoss: trade.maxLoss
-    }
-
-    syntheticData.push(dataPoint)
-  })
-
-  return syntheticData
-=======
   const periods: SnapshotChartData['holdingPeriods'] = []
 
   trades.forEach((trade, index) => {
@@ -1133,5 +900,4 @@
   })
 
   return periods
->>>>>>> 2092f099
 }