/**
 * IndexedDB Database Service for NemoBlocks
 *
 * Manages the client-side database for storing blocks, trades, and daily logs.
 * Uses a versioned schema with migration support.
 */

// Types imported for reference (commented out to avoid unused warnings)
// import { ProcessedBlock } from '../models/block'
// import { Trade } from '../models/trade'
// import { DailyLogEntry } from '../models/daily-log'
// import { PortfolioStats, StrategyStats, PerformanceMetrics } from '../models/portfolio-stats'

// Database configuration
<<<<<<< HEAD
export const DB_NAME = 'NemoBlocksDB'
export const DB_VERSION = 1

// Object store names
export const STORES = {
  BLOCKS: 'blocks',
  TRADES: 'trades',
  DAILY_LOGS: 'dailyLogs',
  CALCULATIONS: 'calculations',
  REPORTING_LOGS: 'reportingLogs',
} as const

// Index names
export const INDEXES = {
  TRADES_BY_BLOCK: 'blockId',
  TRADES_BY_DATE: 'dateOpened',
  TRADES_BY_STRATEGY: 'strategy',
  DAILY_LOGS_BY_BLOCK: 'blockId',
  DAILY_LOGS_BY_DATE: 'date',
  CALCULATIONS_BY_BLOCK: 'blockId',
  REPORTING_LOGS_BY_BLOCK: 'blockId',
} as const
=======
export const DB_NAME = "TradeBlocksDB";
export const DB_VERSION = 3;

// Object store names
export const STORES = {
  BLOCKS: "blocks",
  TRADES: "trades",
  DAILY_LOGS: "dailyLogs",
  CALCULATIONS: "calculations",
  REPORTING_LOGS: "reportingLogs",
  WALK_FORWARD: "walkForwardAnalyses",
} as const;

// Index names
export const INDEXES = {
  TRADES_BY_BLOCK: "blockId",
  TRADES_BY_DATE: "dateOpened",
  TRADES_BY_STRATEGY: "strategy",
  DAILY_LOGS_BY_BLOCK: "blockId",
  DAILY_LOGS_BY_DATE: "date",
  CALCULATIONS_BY_BLOCK: "blockId",
  REPORTING_LOGS_BY_BLOCK: "blockId",
  REPORTING_LOGS_BY_STRATEGY: "strategy",
  WALK_FORWARD_BY_BLOCK: "blockId",
} as const;
>>>>>>> 8f09cdcd

/**
 * Database instance singleton
 */
let dbInstance: IDBDatabase | null = null

/**
 * Initialize the IndexedDB database
 */
export async function initializeDatabase(): Promise<IDBDatabase> {
  return new Promise((resolve, reject) => {
    if (dbInstance) {
      resolve(dbInstance)
      return
    }

    const request = indexedDB.open(DB_NAME, DB_VERSION)

    request.onerror = () => {
      reject(new Error(`Failed to open database: ${request.error?.message}`))
    }

    request.onsuccess = () => {
      dbInstance = request.result
      resolve(dbInstance)
    }

    request.onupgradeneeded = (event) => {
      const db = (event.target as IDBOpenDBRequest).result
      const transaction = (event.target as IDBOpenDBRequest).transaction!

      // Create blocks store
      if (!db.objectStoreNames.contains(STORES.BLOCKS)) {
        const blocksStore = db.createObjectStore(STORES.BLOCKS, { keyPath: 'id' })
        blocksStore.createIndex('name', 'name', { unique: false })
        blocksStore.createIndex('isActive', 'isActive', { unique: false })
        blocksStore.createIndex('created', 'created', { unique: false })
        blocksStore.createIndex('lastModified', 'lastModified', { unique: false })
      }

      // Create trades store
      if (!db.objectStoreNames.contains(STORES.TRADES)) {
        const tradesStore = db.createObjectStore(STORES.TRADES, { autoIncrement: true })
        tradesStore.createIndex(INDEXES.TRADES_BY_BLOCK, 'blockId', { unique: false })
        tradesStore.createIndex(INDEXES.TRADES_BY_DATE, 'dateOpened', { unique: false })
        tradesStore.createIndex(INDEXES.TRADES_BY_STRATEGY, 'strategy', { unique: false })
        tradesStore.createIndex('pl', 'pl', { unique: false })
        tradesStore.createIndex('composite_block_date', ['blockId', 'dateOpened'], { unique: false })
      }

      // Create daily logs store
      if (!db.objectStoreNames.contains(STORES.DAILY_LOGS)) {
        const dailyLogsStore = db.createObjectStore(STORES.DAILY_LOGS, { autoIncrement: true })
        dailyLogsStore.createIndex(INDEXES.DAILY_LOGS_BY_BLOCK, 'blockId', { unique: false })
        dailyLogsStore.createIndex(INDEXES.DAILY_LOGS_BY_DATE, 'date', { unique: false })
        dailyLogsStore.createIndex('composite_block_date', ['blockId', 'date'], { unique: false })
      }

      // Create calculations store (for cached computations)
      if (!db.objectStoreNames.contains(STORES.CALCULATIONS)) {
        const calculationsStore = db.createObjectStore(STORES.CALCULATIONS, { keyPath: 'id' })
        calculationsStore.createIndex(INDEXES.CALCULATIONS_BY_BLOCK, 'blockId', { unique: false })
        calculationsStore.createIndex('calculationType', 'calculationType', { unique: false })
        calculationsStore.createIndex('calculatedAt', 'calculatedAt', { unique: false })
      }

      // Create reporting logs store
      if (!db.objectStoreNames.contains(STORES.REPORTING_LOGS)) {
        const reportingLogsStore = db.createObjectStore(STORES.REPORTING_LOGS, { autoIncrement: true })
        reportingLogsStore.createIndex(INDEXES.REPORTING_LOGS_BY_BLOCK, 'blockId', { unique: false })
        reportingLogsStore.createIndex('dateOpened', 'dateOpened', { unique: false })
        reportingLogsStore.createIndex('strategy', 'strategy', { unique: false })
        reportingLogsStore.createIndex('composite_block_date', ['blockId', 'dateOpened'], { unique: false })
      }

      // Create walk-forward analysis store
      if (!db.objectStoreNames.contains(STORES.WALK_FORWARD)) {
        const walkForwardStore = db.createObjectStore(STORES.WALK_FORWARD, {
          keyPath: "id",
        });
        walkForwardStore.createIndex(INDEXES.WALK_FORWARD_BY_BLOCK, "blockId", {
          unique: false,
        });
        walkForwardStore.createIndex("createdAt", "createdAt", { unique: false });
      }

      transaction.oncomplete = () => {
        dbInstance = db
        resolve(db)
      }
    }
  })
}

/**
 * Get database instance (initialize if needed)
 */
export async function getDatabase(): Promise<IDBDatabase> {
  if (dbInstance) {
    return dbInstance
  }
  return initializeDatabase()
}

/**
 * Close database connection
 */
export function closeDatabase(): void {
  if (dbInstance) {
    dbInstance.close()
    dbInstance = null
  }
}

/**
 * Delete the entire database (for testing/reset)
 */
export async function deleteDatabase(): Promise<void> {
  return new Promise((resolve, reject) => {
    closeDatabase()

    const deleteRequest = indexedDB.deleteDatabase(DB_NAME)

    deleteRequest.onsuccess = () => resolve()
    deleteRequest.onerror = () => reject(new Error('Failed to delete database'))
    deleteRequest.onblocked = () => reject(new Error('Database deletion blocked'))
  })
}

/**
 * Transaction helper for read operations
 */
export async function withReadTransaction<T>(
  stores: string | string[],
  callback: (transaction: IDBTransaction) => Promise<T>
): Promise<T> {
  const db = await getDatabase()
  const storeNames = Array.isArray(stores) ? stores : [stores]
  const transaction = db.transaction(storeNames, 'readonly')

  return callback(transaction)
}

/**
 * Transaction helper for write operations
 */
export async function withWriteTransaction<T>(
  stores: string | string[],
  callback: (transaction: IDBTransaction) => Promise<T>
): Promise<T> {
  const db = await getDatabase()
  const storeNames = Array.isArray(stores) ? stores : [stores]
  const transaction = db.transaction(storeNames, 'readwrite')

  return callback(transaction)
}

/**
 * Generic helper for promisifying IDBRequest
 */
export function promisifyRequest<T>(request: IDBRequest<T>): Promise<T> {
  return new Promise((resolve, reject) => {
    request.onsuccess = () => resolve(request.result)
    request.onerror = () => reject(request.error)
  })
}

/**
 * Storage quota management
 */
export interface StorageInfo {
  quota: number
  usage: number
  available: number
  persistent: boolean
}

/**
 * Get storage quota information
 */
export async function getStorageInfo(): Promise<StorageInfo> {
  if ('storage' in navigator && 'estimate' in navigator.storage) {
    const estimate = await navigator.storage.estimate()
    const persistent = await navigator.storage.persisted()

    return {
      quota: estimate.quota || 0,
      usage: estimate.usage || 0,
      available: (estimate.quota || 0) - (estimate.usage || 0),
      persistent,
    }
  }

  // Fallback for browsers without storage API
  return {
    quota: 0,
    usage: 0,
    available: 0,
    persistent: false,
  }
}

/**
 * Request persistent storage
 */
export async function requestPersistentStorage(): Promise<boolean> {
  if ('storage' in navigator && 'persist' in navigator.storage) {
    return navigator.storage.persist()
  }
  return false
}

/**
 * Database error types
 */
export class DatabaseError extends Error {
  constructor(
    message: string,
    public readonly operation: string,
    public readonly store?: string,
    public readonly cause?: Error
  ) {
    super(message)
    this.name = 'DatabaseError'
  }
}

export class QuotaExceededError extends DatabaseError {
  constructor(operation: string, store?: string) {
    super('Storage quota exceeded', operation, store)
    this.name = 'QuotaExceededError'
  }
}

export class TransactionError extends DatabaseError {
  constructor(message: string, operation: string, store?: string, cause?: Error) {
    super(message, operation, store, cause)
    this.name = 'TransactionError'
  }
}

// Re-export functions from individual stores
export {
    createBlock,
    deleteBlock,
    getActiveBlock,
    getAllBlocks,
    getBlock,
    updateBlock,
    updateBlockStats
} from "./blocks-store"
export {
    addDailyLogEntries,
    deleteDailyLogsByBlock,
    getDailyLogCountByBlock,
    getDailyLogsByBlock,
    updateDailyLogsForBlock
} from "./daily-logs-store"
export {
    addReportingTrades,
    deleteReportingTradesByBlock,
    getReportingStrategiesByBlock,
    getReportingTradeCountByBlock,
    getReportingTradesByBlock,
    updateReportingTradesForBlock
} from "./reporting-logs-store"
export {
<<<<<<< HEAD
    addTrades,
    deleteTradesByBlock,
    getTradeCountByBlock,
    getTradesByBlock,
    getTradesByBlockWithOptions,
    updateTradesForBlock
} from "./trades-store"
=======
  addTrades,
  deleteTradesByBlock,
  getTradeCountByBlock,
  getTradesByBlock,
  getTradesByBlockWithOptions,
  updateTradesForBlock,
} from "./trades-store";

export {
  saveWalkForwardAnalysis,
  getWalkForwardAnalysis,
  getWalkForwardAnalysesByBlock,
  deleteWalkForwardAnalysis,
  deleteWalkForwardAnalysesByBlock,
} from "./walk-forward-store";

// Migration helpers
export { migrateDatabaseName } from "./migration";
export type { MigrationResult } from "./migration";
>>>>>>> 8f09cdcd
<|MERGE_RESOLUTION|>--- conflicted
+++ resolved
@@ -12,9 +12,8 @@
 // import { PortfolioStats, StrategyStats, PerformanceMetrics } from '../models/portfolio-stats'
 
 // Database configuration
-<<<<<<< HEAD
 export const DB_NAME = 'NemoBlocksDB'
-export const DB_VERSION = 1
+export const DB_VERSION = 3
 
 // Object store names
 export const STORES = {
@@ -23,6 +22,7 @@
   DAILY_LOGS: 'dailyLogs',
   CALCULATIONS: 'calculations',
   REPORTING_LOGS: 'reportingLogs',
+  WALK_FORWARD: 'walkForwardAnalyses',
 } as const
 
 // Index names
@@ -34,34 +34,9 @@
   DAILY_LOGS_BY_DATE: 'date',
   CALCULATIONS_BY_BLOCK: 'blockId',
   REPORTING_LOGS_BY_BLOCK: 'blockId',
+  REPORTING_LOGS_BY_STRATEGY: 'strategy',
+  WALK_FORWARD_BY_BLOCK: 'blockId',
 } as const
-=======
-export const DB_NAME = "TradeBlocksDB";
-export const DB_VERSION = 3;
-
-// Object store names
-export const STORES = {
-  BLOCKS: "blocks",
-  TRADES: "trades",
-  DAILY_LOGS: "dailyLogs",
-  CALCULATIONS: "calculations",
-  REPORTING_LOGS: "reportingLogs",
-  WALK_FORWARD: "walkForwardAnalyses",
-} as const;
-
-// Index names
-export const INDEXES = {
-  TRADES_BY_BLOCK: "blockId",
-  TRADES_BY_DATE: "dateOpened",
-  TRADES_BY_STRATEGY: "strategy",
-  DAILY_LOGS_BY_BLOCK: "blockId",
-  DAILY_LOGS_BY_DATE: "date",
-  CALCULATIONS_BY_BLOCK: "blockId",
-  REPORTING_LOGS_BY_BLOCK: "blockId",
-  REPORTING_LOGS_BY_STRATEGY: "strategy",
-  WALK_FORWARD_BY_BLOCK: "blockId",
-} as const;
->>>>>>> 8f09cdcd
 
 /**
  * Database instance singleton
@@ -133,19 +108,19 @@
         const reportingLogsStore = db.createObjectStore(STORES.REPORTING_LOGS, { autoIncrement: true })
         reportingLogsStore.createIndex(INDEXES.REPORTING_LOGS_BY_BLOCK, 'blockId', { unique: false })
         reportingLogsStore.createIndex('dateOpened', 'dateOpened', { unique: false })
-        reportingLogsStore.createIndex('strategy', 'strategy', { unique: false })
+        reportingLogsStore.createIndex(INDEXES.REPORTING_LOGS_BY_STRATEGY, 'strategy', { unique: false })
         reportingLogsStore.createIndex('composite_block_date', ['blockId', 'dateOpened'], { unique: false })
       }
 
       // Create walk-forward analysis store
       if (!db.objectStoreNames.contains(STORES.WALK_FORWARD)) {
         const walkForwardStore = db.createObjectStore(STORES.WALK_FORWARD, {
-          keyPath: "id",
-        });
-        walkForwardStore.createIndex(INDEXES.WALK_FORWARD_BY_BLOCK, "blockId", {
+          keyPath: 'id',
+        })
+        walkForwardStore.createIndex(INDEXES.WALK_FORWARD_BY_BLOCK, 'blockId', {
           unique: false,
-        });
-        walkForwardStore.createIndex("createdAt", "createdAt", { unique: false });
+        })
+        walkForwardStore.createIndex('createdAt', 'createdAt', { unique: false })
       }
 
       transaction.oncomplete = () => {
@@ -305,46 +280,37 @@
 
 // Re-export functions from individual stores
 export {
-    createBlock,
-    deleteBlock,
-    getActiveBlock,
-    getAllBlocks,
-    getBlock,
-    updateBlock,
-    updateBlockStats
+  createBlock,
+  deleteBlock,
+  getActiveBlock,
+  getAllBlocks,
+  getBlock,
+  updateBlock,
+  updateBlockStats,
 } from "./blocks-store"
 export {
-    addDailyLogEntries,
-    deleteDailyLogsByBlock,
-    getDailyLogCountByBlock,
-    getDailyLogsByBlock,
-    updateDailyLogsForBlock
+  addDailyLogEntries,
+  deleteDailyLogsByBlock,
+  getDailyLogCountByBlock,
+  getDailyLogsByBlock,
+  updateDailyLogsForBlock,
 } from "./daily-logs-store"
 export {
-    addReportingTrades,
-    deleteReportingTradesByBlock,
-    getReportingStrategiesByBlock,
-    getReportingTradeCountByBlock,
-    getReportingTradesByBlock,
-    updateReportingTradesForBlock
+  addReportingTrades,
+  deleteReportingTradesByBlock,
+  getReportingStrategiesByBlock,
+  getReportingTradeCountByBlock,
+  getReportingTradesByBlock,
+  updateReportingTradesForBlock,
 } from "./reporting-logs-store"
 export {
-<<<<<<< HEAD
-    addTrades,
-    deleteTradesByBlock,
-    getTradeCountByBlock,
-    getTradesByBlock,
-    getTradesByBlockWithOptions,
-    updateTradesForBlock
-} from "./trades-store"
-=======
   addTrades,
   deleteTradesByBlock,
   getTradeCountByBlock,
   getTradesByBlock,
   getTradesByBlockWithOptions,
   updateTradesForBlock,
-} from "./trades-store";
+} from "./trades-store"
 
 export {
   saveWalkForwardAnalysis,
@@ -352,9 +318,8 @@
   getWalkForwardAnalysesByBlock,
   deleteWalkForwardAnalysis,
   deleteWalkForwardAnalysesByBlock,
-} from "./walk-forward-store";
+} from "./walk-forward-store"
 
 // Migration helpers
-export { migrateDatabaseName } from "./migration";
-export type { MigrationResult } from "./migration";
->>>>>>> 8f09cdcd
+export { migrateDatabaseName } from "./migration"
+export type { MigrationResult } from "./migration"