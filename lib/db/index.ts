--- conflicted
+++ resolved
@@ -365,17 +365,10 @@
   getTradesByBlockWithOptions,
   updateTradesForBlock,
 } from "./trades-store";
-<<<<<<< HEAD
-
-// Migration helpers
-export { migrateDatabaseName } from "./migration";
-export type { MigrationResult } from "./migration";
-=======
 export {
   saveWalkForwardAnalysis,
   getWalkForwardAnalysis,
   getWalkForwardAnalysesByBlock,
   deleteWalkForwardAnalysis,
   deleteWalkForwardAnalysesByBlock,
-} from "./walk-forward-store";
->>>>>>> 7d192d3f
+} from "./walk-forward-store";