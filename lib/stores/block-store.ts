<<<<<<< HEAD
import { create } from 'zustand'
import { PortfolioStatsCalculator } from '../calculations/portfolio-stats'
import { deleteBlock as dbDeleteBlock, updateBlock as dbUpdateBlock, getAllBlocks, getBlock, getDailyLogsByBlock, getTradesByBlock, updateBlockStats } from '../db'
import { ProcessedBlock } from '../models/block'
=======
import { create } from "zustand";
import { PortfolioStatsCalculator } from "../calculations/portfolio-stats";
import {
  deleteBlock as dbDeleteBlock,
  updateBlock as dbUpdateBlock,
  getAllBlocks,
  getBlock,
  getDailyLogsByBlock,
  getReportingTradesByBlock,
  updateBlockStats,
} from "../db";
import { ProcessedBlock } from "../models/block";
import { StrategyAlignment } from "../models/strategy-alignment";
>>>>>>> 7e32c23e

export interface Block {
  id: string
  name: string
  description?: string
  isActive: boolean
  created: Date
  lastModified: Date
  tradeLog: {
    fileName: string
    rowCount: number
    fileSize: number
  }
  dailyLog?: {
    fileName: string
    rowCount: number
    fileSize: number
  }
  /** Optional reporting log metadata (kept for upstream compatibility) */
  reportingLog?: {
    rowCount: number
    fileName?: string
    generatedAt?: Date
  }
  stats: {
    totalPnL: number
    winRate: number
    totalTrades: number
    avgWin: number
    avgLoss: number
  }
  strategyAlignment?: {
    mappings: Array<{
      reportingStrategies: string[]
      liveStrategies: string[]
      note?: string
    }>
  }
}

interface BlockStore {
  // State
  blocks: Block[]
  activeBlockId: string | null
  isLoading: boolean
  isInitialized: boolean
  error: string | null

  // Actions
  loadBlocks: () => Promise<void>
  setActiveBlock: (blockId: string) => void
  clearActiveBlock: () => void
  addBlock: (block: Omit<Block, 'created'> | Omit<Block, 'id' | 'created'>) => Promise<void>
  updateBlock: (id: string, updates: Partial<Block>) => Promise<void>
  deleteBlock: (id: string) => Promise<void>
  refreshBlock: (id: string) => Promise<void>
  recalculateBlock: (id: string) => Promise<void>
}

/**
 * Convert ProcessedBlock from DB to Block for UI
 */
function convertProcessedBlockToBlock(processedBlock: ProcessedBlock, tradeCount: number, dailyLogCount: number): Block {
  return {
    id: processedBlock.id,
    name: processedBlock.name || 'Unnamed Block',
    description: processedBlock.description,
    isActive: false, // Will be set by active block logic
    created: processedBlock.created,
    lastModified: processedBlock.lastModified,
    tradeLog: {
      fileName: processedBlock.tradeLog?.fileName || 'unknown.csv',
      rowCount: tradeCount,
      fileSize: processedBlock.tradeLog?.fileSize || 0,
    },
    dailyLog: processedBlock.dailyLog ? {
      fileName: processedBlock.dailyLog.fileName || 'unknown.csv',
      rowCount: dailyLogCount,
      fileSize: processedBlock.dailyLog.fileSize || 0,
    } : undefined,
    stats: {
      totalPnL: 0, // Will be calculated from trades
      winRate: 0,
      totalTrades: tradeCount,
      avgWin: 0,
      avgLoss: 0,
    }
  }
}


export const useBlockStore = create<BlockStore>((set, get) => ({
  // Initialize with empty state
  blocks: [],
  activeBlockId: null,
  isLoading: false,
  isInitialized: false,
  error: null,

  // Load blocks from IndexedDB
  loadBlocks: async () => {
    const state = get()

    // Prevent multiple concurrent loads
    if (state.isLoading || state.isInitialized) {
      return
    }

    set({ isLoading: true, error: null })

    try {
      // Restore active block ID from localStorage
  const savedActiveBlockId = localStorage.getItem('nemoblocks-active-block-id')

      const processedBlocks = await getAllBlocks()
      const blocks: Block[] = []

      // Import getTradesByBlockWithOptions
      const { getTradesByBlockWithOptions } = await import("../db");

      // Convert each ProcessedBlock to Block with trade/daily log counts
      for (const processedBlock of processedBlocks) {
        try {
<<<<<<< HEAD
          const trades = await getTradesByBlock(processedBlock.id)
          const dailyLogs = await getDailyLogsByBlock(processedBlock.id)
=======
          // Use combineLegGroups setting from block config
          const combineLegGroups = processedBlock.analysisConfig?.combineLegGroups ?? false;

          const [trades, dailyLogs, reportingTrades] = await Promise.all([
            getTradesByBlockWithOptions(processedBlock.id, { combineLegGroups }),
            getDailyLogsByBlock(processedBlock.id),
            getReportingTradesByBlock(processedBlock.id),
          ]);
>>>>>>> 7e32c23e

          // Calculate stats from trades
          const stats = trades.length > 0 ? {
            totalPnL: trades.reduce((sum, trade) => sum + trade.pl, 0),
            winRate: (trades.filter(t => t.pl > 0).length / trades.length) * 100,
            totalTrades: trades.length,
            avgWin: trades.filter(t => t.pl > 0).length > 0
              ? trades.filter(t => t.pl > 0).reduce((sum, t) => sum + t.pl, 0) / trades.filter(t => t.pl > 0).length
              : 0,
            avgLoss: trades.filter(t => t.pl < 0).length > 0
              ? trades.filter(t => t.pl < 0).reduce((sum, t) => sum + t.pl, 0) / trades.filter(t => t.pl < 0).length
              : 0,
          } : {
            totalPnL: 0,
            winRate: 0,
            totalTrades: 0,
            avgWin: 0,
            avgLoss: 0,
          }

          const block = convertProcessedBlockToBlock(processedBlock, trades.length, dailyLogs.length)
          block.stats = stats

          // Mark as active if this was the previously active block
          block.isActive = block.id === savedActiveBlockId

          blocks.push(block)
        } catch (blockError) {
          console.error(`Failed to load block ${processedBlock.id}:`, blockError)
          // Continue loading other blocks instead of failing completely
        }
      }

      // Set the active block ID if one was restored
      const activeBlockId = savedActiveBlockId && blocks.some(b => b.id === savedActiveBlockId)
        ? savedActiveBlockId
        : null

      set({ blocks, activeBlockId, isLoading: false, isInitialized: true })
    } catch (error) {
      console.error('Failed to load blocks:', error)
      set({
        error: error instanceof Error ? error.message : 'Failed to load blocks',
        isLoading: false,
        isInitialized: true
      })
    }
  },

  // Actions
  setActiveBlock: (blockId: string) => {
    // Save to localStorage for persistence
  localStorage.setItem('nemoblocks-active-block-id', blockId)

    set(state => ({
      blocks: state.blocks.map(block => ({
        ...block,
        isActive: block.id === blockId
      })),
      activeBlockId: blockId
    }))
  },

  clearActiveBlock: () => {
    // Remove from localStorage
  localStorage.removeItem('nemoblocks-active-block-id')

    set(state => ({
      blocks: state.blocks.map(block => ({
        ...block,
        isActive: false
      })),
      activeBlockId: null
    }))
  },

  addBlock: async (blockData) => {
    try {
      const newBlock: Block = {
        ...blockData,
        id: 'id' in blockData ? blockData.id : crypto.randomUUID(), // Use provided ID or generate new one
        created: new Date(),
        lastModified: new Date(),
      }

      // Debug logging
      if (newBlock.isActive) {
        console.log('Adding new active block:', newBlock.id, newBlock.name)
      }


      // Update state properly handling active block logic
      set(state => {
        if (newBlock.isActive) {
          // If new block is active, deactivate all others and set new one as active
          localStorage.setItem('nemoblocks-active-block-id', newBlock.id)
          console.log('Set active block in localStorage:', newBlock.id)
          return {
            blocks: [
              ...state.blocks.map(b => ({ ...b, isActive: false })),
              newBlock
            ],
            activeBlockId: newBlock.id
          }
        } else {
          // If new block is not active, just add it
          return {
            blocks: [...state.blocks, newBlock]
          }
        }
      })

      // If the new block is active, refresh it to load trades/daily logs
      if (newBlock.isActive) {
        console.log('Refreshing active block data for:', newBlock.id)
        // Use setTimeout to ensure the block is added to the state first
        setTimeout(async () => {
          try {
            await get().refreshBlock(newBlock.id)
            console.log('Block refreshed successfully')
          } catch (refreshError) {
            console.error('Failed to refresh block:', refreshError)
          }
        }, 100)
      }
    } catch (error) {
      console.error('Failed to add block:', error)
      set({ error: error instanceof Error ? error.message : 'Failed to add block' })
    }
  },

  updateBlock: async (id: string, updates: Partial<Block>) => {
    try {
      // Update in IndexedDB
      await dbUpdateBlock(id, {
        name: updates.name,
        description: updates.description,
        // Add other updatable fields as needed
      })

      // Update local state
      set(state => ({
        blocks: state.blocks.map(block =>
          block.id === id
            ? { ...block, ...updates, lastModified: new Date() }
            : block
        )
      }))
    } catch (error) {
      set({ error: error instanceof Error ? error.message : 'Failed to update block' })
    }
  },

  deleteBlock: async (id: string) => {
    try {
      // Delete from IndexedDB
      await dbDeleteBlock(id)

      // Update local state
      set(state => {
        const remainingBlocks = state.blocks.filter(block => block.id !== id)
        const wasActive = state.activeBlockId === id

        // If we deleted the active block, clear localStorage
        if (wasActive) {
          localStorage.removeItem('nemoblocks-active-block-id')
        }

        return {
          blocks: remainingBlocks,
          // If we deleted the active block, clear the active state
          activeBlockId: wasActive ? null : state.activeBlockId
        }
      })
    } catch (error) {
      set({ error: error instanceof Error ? error.message : 'Failed to delete block' })
    }
  },

  refreshBlock: async (id: string) => {
    try {
      const processedBlock = await getBlock(id)
      if (!processedBlock) return

<<<<<<< HEAD
      const trades = await getTradesByBlock(id)
      const dailyLogs = await getDailyLogsByBlock(id)
=======
      // Use combineLegGroups setting from block config
      const combineLegGroups = processedBlock.analysisConfig?.combineLegGroups ?? false;
      const { getTradesByBlockWithOptions } = await import("../db");

      const [trades, dailyLogs, reportingTrades] = await Promise.all([
        getTradesByBlockWithOptions(id, { combineLegGroups }),
        getDailyLogsByBlock(id),
        getReportingTradesByBlock(id),
      ]);
>>>>>>> 7e32c23e

      // Calculate fresh stats
      const stats = trades.length > 0 ? {
        totalPnL: trades.reduce((sum, trade) => sum + trade.pl, 0),
        winRate: (trades.filter(t => t.pl > 0).length / trades.length) * 100,
        totalTrades: trades.length,
        avgWin: trades.filter(t => t.pl > 0).length > 0
          ? trades.filter(t => t.pl > 0).reduce((sum, t) => sum + t.pl, 0) / trades.filter(t => t.pl > 0).length
          : 0,
        avgLoss: trades.filter(t => t.pl < 0).length > 0
          ? trades.filter(t => t.pl < 0).reduce((sum, t) => sum + t.pl, 0) / trades.filter(t => t.pl < 0).length
          : 0,
      } : {
        totalPnL: 0,
        winRate: 0,
        totalTrades: 0,
        avgWin: 0,
        avgLoss: 0,
      }

      const updatedBlock = convertProcessedBlockToBlock(processedBlock, trades.length, dailyLogs.length)
      updatedBlock.stats = stats

      // Update in store
      set(state => ({
        blocks: state.blocks.map(block =>
          block.id === id ? { ...updatedBlock, isActive: block.isActive } : block
        )
      }))
    } catch (error) {
      set({ error: error instanceof Error ? error.message : 'Failed to refresh block' })
    }
  },

  recalculateBlock: async (id: string) => {
    try {
      console.log('Recalculating block:', id)
      set({ error: null })

      // Get the block and its data
      const processedBlock = await getBlock(id)
      if (!processedBlock) {
        throw new Error('Block not found')
      }

<<<<<<< HEAD
      const [trades, dailyLogs] = await Promise.all([
        getTradesByBlock(id),
        getDailyLogsByBlock(id)
      ])
=======
      // Use combineLegGroups setting from block config
      const combineLegGroups = processedBlock.analysisConfig?.combineLegGroups ?? false;
      const { getTradesByBlockWithOptions } = await import("../db");

      const [trades, dailyLogs, reportingTrades] = await Promise.all([
        getTradesByBlockWithOptions(id, { combineLegGroups }),
        getDailyLogsByBlock(id),
        getReportingTradesByBlock(id),
      ]);
>>>>>>> 7e32c23e

      console.log(`Recalculating stats for ${trades.length} trades and ${dailyLogs.length} daily logs`)

      // Recalculate all stats using the current calculation engine
      const calculator = new PortfolioStatsCalculator({
        riskFreeRate: processedBlock.analysisConfig?.riskFreeRate || 2.0,
      })

      const portfolioStats = calculator.calculatePortfolioStats(trades, dailyLogs)
      const strategyStats = calculator.calculateStrategyStats(trades)

      // Update ProcessedBlock stats in database
      await updateBlockStats(id, portfolioStats, strategyStats)

      // Update lastModified timestamp
      await dbUpdateBlock(id, { lastModified: new Date() })

      // Calculate basic stats for the UI (Block interface)
      const basicStats = {
        totalPnL: portfolioStats.totalPl,
        winRate: portfolioStats.winRate * 100, // Convert to percentage for Block interface
        totalTrades: portfolioStats.totalTrades,
        avgWin: portfolioStats.avgWin,
        avgLoss: portfolioStats.avgLoss,
      }

      // Create updated block for store
      const updatedBlock = convertProcessedBlockToBlock(processedBlock, trades.length, dailyLogs.length)
      updatedBlock.stats = basicStats
      updatedBlock.lastModified = new Date()

      // Update in store
      set(state => ({
        blocks: state.blocks.map(block =>
          block.id === id ? { ...updatedBlock, isActive: block.isActive } : block
        )
      }))

      console.log('Block recalculation completed successfully. Initial capital:', portfolioStats.initialCapital)
    } catch (error) {
      console.error('Failed to recalculate block:', error)
      set({ error: error instanceof Error ? error.message : 'Failed to recalculate block' })
    }
  }
}))<|MERGE_RESOLUTION|>--- conflicted
+++ resolved
@@ -1,23 +1,15 @@
-<<<<<<< HEAD
-import { create } from 'zustand'
-import { PortfolioStatsCalculator } from '../calculations/portfolio-stats'
-import { deleteBlock as dbDeleteBlock, updateBlock as dbUpdateBlock, getAllBlocks, getBlock, getDailyLogsByBlock, getTradesByBlock, updateBlockStats } from '../db'
-import { ProcessedBlock } from '../models/block'
-=======
 import { create } from "zustand";
 import { PortfolioStatsCalculator } from "../calculations/portfolio-stats";
 import {
-  deleteBlock as dbDeleteBlock,
-  updateBlock as dbUpdateBlock,
-  getAllBlocks,
-  getBlock,
-  getDailyLogsByBlock,
-  getReportingTradesByBlock,
-  updateBlockStats,
+    deleteBlock as dbDeleteBlock,
+    updateBlock as dbUpdateBlock,
+    getAllBlocks,
+    getBlock,
+    getDailyLogsByBlock,
+    getReportingTradesByBlock,
+    updateBlockStats,
 } from "../db";
 import { ProcessedBlock } from "../models/block";
-import { StrategyAlignment } from "../models/strategy-alignment";
->>>>>>> 7e32c23e
 
 export interface Block {
   id: string
@@ -141,10 +133,6 @@
       // Convert each ProcessedBlock to Block with trade/daily log counts
       for (const processedBlock of processedBlocks) {
         try {
-<<<<<<< HEAD
-          const trades = await getTradesByBlock(processedBlock.id)
-          const dailyLogs = await getDailyLogsByBlock(processedBlock.id)
-=======
           // Use combineLegGroups setting from block config
           const combineLegGroups = processedBlock.analysisConfig?.combineLegGroups ?? false;
 
@@ -153,7 +141,6 @@
             getDailyLogsByBlock(processedBlock.id),
             getReportingTradesByBlock(processedBlock.id),
           ]);
->>>>>>> 7e32c23e
 
           // Calculate stats from trades
           const stats = trades.length > 0 ? {
@@ -338,10 +325,6 @@
       const processedBlock = await getBlock(id)
       if (!processedBlock) return
 
-<<<<<<< HEAD
-      const trades = await getTradesByBlock(id)
-      const dailyLogs = await getDailyLogsByBlock(id)
-=======
       // Use combineLegGroups setting from block config
       const combineLegGroups = processedBlock.analysisConfig?.combineLegGroups ?? false;
       const { getTradesByBlockWithOptions } = await import("../db");
@@ -351,7 +334,6 @@
         getDailyLogsByBlock(id),
         getReportingTradesByBlock(id),
       ]);
->>>>>>> 7e32c23e
 
       // Calculate fresh stats
       const stats = trades.length > 0 ? {
@@ -397,12 +379,6 @@
         throw new Error('Block not found')
       }
 
-<<<<<<< HEAD
-      const [trades, dailyLogs] = await Promise.all([
-        getTradesByBlock(id),
-        getDailyLogsByBlock(id)
-      ])
-=======
       // Use combineLegGroups setting from block config
       const combineLegGroups = processedBlock.analysisConfig?.combineLegGroups ?? false;
       const { getTradesByBlockWithOptions } = await import("../db");
@@ -412,7 +388,6 @@
         getDailyLogsByBlock(id),
         getReportingTradesByBlock(id),
       ]);
->>>>>>> 7e32c23e
 
       console.log(`Recalculating stats for ${trades.length} trades and ${dailyLogs.length} daily logs`)
 
