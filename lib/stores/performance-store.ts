import { DailyLogEntry } from '@/lib/models/daily-log'
import { PortfolioStats } from '@/lib/models/portfolio-stats'
import { Trade } from '@/lib/models/trade'
import {
  buildPerformanceSnapshot,
  SnapshotChartData,
  SnapshotFilters
} from '@/lib/services/performance-snapshot'
import {
  deriveGroupedLegOutcomes,
  GroupedLegOutcomes
} from '@/lib/utils/performance-helpers'
import { create } from 'zustand'

// Re-export types from helper if needed or redefine locally if they are store specific.
// The helper exported GroupedLegOutcomes, GroupedOutcome, etc.

export interface DateRange {
  from: Date | undefined
  to: Date | undefined
}

export interface ChartSettings {
  equityScale: 'linear' | 'log'
  showDrawdownAreas: boolean
  showTrend: boolean
  maWindow: number
  rollingMetricType: 'win_rate' | 'sharpe' | 'profit_factor'
}

// Re-export types for consumers
export type { GroupedLegEntry, GroupedLegOutcomes, GroupedLegSummary, GroupedOutcome } from '@/lib/utils/performance-helpers'

export interface PerformanceData extends SnapshotChartData {
  trades: Trade[]
  allTrades: Trade[]
  allRawTrades: Trade[]
  dailyLogs: DailyLogEntry[]
  allDailyLogs: DailyLogEntry[]
  portfolioStats: PortfolioStats | null
  groupedLegOutcomes: GroupedLegOutcomes | null
}

interface PerformanceStore {
  isLoading: boolean
  error: string | null
  dateRange: DateRange
  selectedStrategies: string[]
  data: PerformanceData | null
  chartSettings: ChartSettings
  normalizeTo1Lot: boolean
  setDateRange: (dateRange: DateRange) => void
  setSelectedStrategies: (strategies: string[]) => void
  updateChartSettings: (settings: Partial<ChartSettings>) => void
  fetchPerformanceData: (blockId: string) => Promise<void>
  applyFilters: () => Promise<void>
  setNormalizeTo1Lot: (value: boolean) => void
  reset: () => void
}

const initialDateRange: DateRange = {
  from: undefined,
  to: undefined
}

const initialChartSettings: ChartSettings = {
  equityScale: 'linear',
  showDrawdownAreas: true,
  showTrend: true,
  maWindow: 30,
  rollingMetricType: 'win_rate'
}

function buildSnapshotFilters(dateRange: DateRange, strategies: string[]): SnapshotFilters {
  const filters: SnapshotFilters = {}

  if (dateRange.from || dateRange.to) {
    filters.dateRange = {
      from: dateRange.from,
      to: dateRange.to
    }
  }

  if (strategies.length > 0) {
    filters.strategies = strategies
  }

  return filters
}

// Selecting every available strategy should behave the same as selecting none.
// This prevents "(Select All)" in the UI from acting like a restrictive filter
// and keeps the output aligned with the default "All Strategies" view.
function normalizeStrategyFilter(selected: string[], trades?: Trade[]): string[] {
  if (!trades || selected.length === 0) return selected

  const uniqueStrategies = new Set(trades.map(trade => trade.strategy || 'Unknown'))

  // If the user picked every strategy we know about, drop the filter so the
  // snapshot uses the full data set (identical to the default state).
  return selected.length === uniqueStrategies.size ? [] : selected
}

export const usePerformanceStore = create<PerformanceStore>((set, get) => ({
  isLoading: false,
  error: null,
  dateRange: initialDateRange,
  selectedStrategies: [],
  data: null,
  chartSettings: initialChartSettings,
  normalizeTo1Lot: false,

  setDateRange: (dateRange) => {
    set({ dateRange })
    get().applyFilters().catch(console.error)
  },

  setSelectedStrategies: (selectedStrategies) => {
    set({ selectedStrategies })
    get().applyFilters().catch(console.error)
  },

  updateChartSettings: (settings) => {
    set(state => ({
      chartSettings: { ...state.chartSettings, ...settings }
    }))
  },

  setNormalizeTo1Lot: (value) => {
    set({ normalizeTo1Lot: value })
    get().applyFilters().catch(console.error)
  },

  fetchPerformanceData: async (blockId: string) => {
    set({ isLoading: true, error: null })

    try {
<<<<<<< HEAD
      const { getTradesByBlockWithOptions, getDailyLogsByBlock, getBlock } = await import('@/lib/db')
=======
      const {
        getTradesByBlockWithOptions,
        getTradesByBlock,
        getDailyLogsByBlock,
        getBlock
      } = await import('@/lib/db')
>>>>>>> 8f09cdcd

      // Fetch block to get analysis config
      const block = await getBlock(blockId)
      const combineLegGroups = block?.analysisConfig?.combineLegGroups ?? false

<<<<<<< HEAD
      const [trades, dailyLogs] = await Promise.all([
        getTradesByBlockWithOptions(blockId, { combineLegGroups }),
        getDailyLogsByBlock(blockId)
      ])
=======
      const rawTrades = await getTradesByBlock(blockId)
      const trades = combineLegGroups
        ? await getTradesByBlockWithOptions(blockId, { combineLegGroups })
        : rawTrades
      const dailyLogs = await getDailyLogsByBlock(blockId)
>>>>>>> 8f09cdcd

      const state = get()
      const normalizedStrategies = normalizeStrategyFilter(state.selectedStrategies, trades)
      const filters = buildSnapshotFilters(state.dateRange, normalizedStrategies)
      const snapshot = await buildPerformanceSnapshot({
        trades,
        dailyLogs,
        filters,
        riskFreeRate: 2.0,
        normalizeTo1Lot: state.normalizeTo1Lot
      })

      const filteredRawTrades = filterTradesForSnapshot(rawTrades, filters)
      const groupedLegOutcomes = deriveGroupedLegOutcomes(filteredRawTrades)

      set({
        data: {
          trades: snapshot.filteredTrades,
          allTrades: trades,
          allRawTrades: rawTrades,
          dailyLogs: snapshot.filteredDailyLogs,
          allDailyLogs: dailyLogs,
          portfolioStats: snapshot.portfolioStats,
          groupedLegOutcomes,
          ...snapshot.chartData
        },
        isLoading: false
      })
    } catch (error) {
      set({
        error: error instanceof Error ? error.message : 'Failed to load performance data',
        isLoading: false
      })
    }
  },

  applyFilters: async () => {
    const { data, dateRange, selectedStrategies, normalizeTo1Lot } = get()
    if (!data) return

    const normalizedStrategies = normalizeStrategyFilter(selectedStrategies, data.allTrades)
    const filters = buildSnapshotFilters(dateRange, normalizedStrategies)

    const snapshot = await buildPerformanceSnapshot({
      trades: data.allTrades,
      dailyLogs: data.allDailyLogs,
      filters,
      riskFreeRate: 2.0,
      normalizeTo1Lot
    })

    const filteredRawTrades = filterTradesForSnapshot(data.allRawTrades, filters)

    set(state => ({
      data: state.data ? {
        ...state.data,
        trades: snapshot.filteredTrades,
        dailyLogs: snapshot.filteredDailyLogs,
        portfolioStats: snapshot.portfolioStats,
        groupedLegOutcomes: deriveGroupedLegOutcomes(filteredRawTrades),
        ...snapshot.chartData
      } : null
    }))
  },

  reset: () => {
    set({
      isLoading: false,
      error: null,
      dateRange: initialDateRange,
      selectedStrategies: [],
      data: null,
      chartSettings: initialChartSettings,
      normalizeTo1Lot: false
    })
  }
}))

// Re-export for existing unit tests that rely on chart processing helpers
export { processChartData } from '@/lib/services/performance-snapshot'

function filterTradesForSnapshot(trades: Trade[], filters: SnapshotFilters): Trade[] {
  let filtered = [...trades]

  if (filters.dateRange?.from || filters.dateRange?.to) {
    filtered = filtered.filter(trade => {
      const tradeDate = new Date(trade.dateOpened)
      if (filters.dateRange?.from && tradeDate < filters.dateRange.from) return false
      if (filters.dateRange?.to && tradeDate > filters.dateRange.to) return false
      return true
    })
  }

  if (filters.strategies && filters.strategies.length > 0) {
    const allowed = new Set(filters.strategies)
    filtered = filtered.filter(trade => allowed.has(trade.strategy || 'Unknown'))
  }

  return filtered
}<|MERGE_RESOLUTION|>--- conflicted
+++ resolved
@@ -135,33 +135,22 @@
     set({ isLoading: true, error: null })
 
     try {
-<<<<<<< HEAD
-      const { getTradesByBlockWithOptions, getDailyLogsByBlock, getBlock } = await import('@/lib/db')
-=======
       const {
         getTradesByBlockWithOptions,
         getTradesByBlock,
         getDailyLogsByBlock,
         getBlock
       } = await import('@/lib/db')
->>>>>>> 8f09cdcd
 
       // Fetch block to get analysis config
       const block = await getBlock(blockId)
       const combineLegGroups = block?.analysisConfig?.combineLegGroups ?? false
 
-<<<<<<< HEAD
-      const [trades, dailyLogs] = await Promise.all([
-        getTradesByBlockWithOptions(blockId, { combineLegGroups }),
-        getDailyLogsByBlock(blockId)
-      ])
-=======
       const rawTrades = await getTradesByBlock(blockId)
       const trades = combineLegGroups
         ? await getTradesByBlockWithOptions(blockId, { combineLegGroups })
         : rawTrades
       const dailyLogs = await getDailyLogsByBlock(blockId)
->>>>>>> 8f09cdcd
 
       const state = get()
       const normalizedStrategies = normalizeStrategyFilter(state.selectedStrategies, trades)
