import {
  runMonteCarloSimulation,
  type MonteCarloParams,
} from "@/lib/calculations/monte-carlo";
import { CsvTestDataLoader } from "../data/csv-loader";

describe("Monte Carlo legacy comparison", () => {
  it("prints stats for legacy parameter set", async () => {
    const { trades } = await CsvTestDataLoader.loadTestData();

    const params: MonteCarloParams = {
      numSimulations: 1000,
      simulationLength: Math.min(252, trades.length),
      resampleMethod: "trades",
<<<<<<< HEAD
      initialCapital: trades[0]?.fundsAtClose - trades[0]?.pl ?? 100000,
=======
      initialCapital: trades[0]
        ? trades[0].fundsAtClose - trades[0].pl
        : 100000,
>>>>>>> 8f09cdcd
      tradesPerYear: 125,
      randomSeed: 42,
    };

    const result = runMonteCarloSimulation(trades, params);

    expect(result.statistics).toMatchInlineSnapshot(`
{
  "meanAnnualizedReturn": 0.11753863961340699,
  "meanFinalValue": 3990519.993459993,
  "meanMaxDrawdown": 0.015921245623771414,
  "meanSharpeRatio": 3.520797443565685,
  "meanTotalReturn": 0.2516373591238308,
  "medianAnnualizedReturn": 0.1178781683758825,
  "medianFinalValue": 3991298.739999995,
  "medianMaxDrawdown": 0.014818941209153055,
  "medianTotalReturn": 0.25188161507652596,
  "probabilityOfProfit": 1,
  "stdFinalValue": 162541.74285933183,
  "valueAtRisk": {
    "p10": 0.18809136361814727,
    "p25": 0.21530255773486684,
    "p5": 0.16488850637757374,
  },
}
`);
  });
});<|MERGE_RESOLUTION|>--- conflicted
+++ resolved
@@ -12,13 +12,7 @@
       numSimulations: 1000,
       simulationLength: Math.min(252, trades.length),
       resampleMethod: "trades",
-<<<<<<< HEAD
       initialCapital: trades[0]?.fundsAtClose - trades[0]?.pl ?? 100000,
-=======
-      initialCapital: trades[0]
-        ? trades[0].fundsAtClose - trades[0].pl
-        : 100000,
->>>>>>> 8f09cdcd
       tradesPerYear: 125,
       randomSeed: 42,
     };
